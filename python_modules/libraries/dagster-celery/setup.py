--- conflicted
+++ resolved
@@ -34,11 +34,7 @@
     entry_points={"console_scripts": ["dagster-celery = dagster_celery.cli:main"]},
     python_requires=">=3.8,<3.13",
     install_requires=[
-<<<<<<< HEAD
-        "dagster==1.6.11",
-=======
         "dagster==1.6.13",
->>>>>>> eb9c8d18
         "celery>=4.3.0",
         "click>=5.0,<9.0",
         "importlib_metadata<5.0.0; python_version<'3.8'",  # https://github.com/celery/celery/issues/7783
