from pathlib import Path
from typing import Dict

from setuptools import find_packages, setup


def get_version() -> str:
    version: Dict[str, str] = {}
    with open(Path(__file__).parent / "dagster_k8s/version.py", encoding="utf8") as fp:
        exec(fp.read(), version)

    return version["__version__"]


ver = get_version()
# dont pin dev installs to avoid pip dep resolver issues
pin = "" if ver == "1!0+dev" else f"=={ver}"
setup(
    name="dagster-k8s",
    version=ver,
    author="Dagster Labs",
    author_email="hello@dagsterlabs.com",
    license="Apache-2.0",
    description="A Dagster integration for k8s",
    url="https://github.com/dagster-io/dagster/tree/master/python_modules/libraries/dagster-k8s",
    classifiers=[
        "Programming Language :: Python :: 3.8",
        "Programming Language :: Python :: 3.9",
        "Programming Language :: Python :: 3.10",
        "Programming Language :: Python :: 3.11",
        "Programming Language :: Python :: 3.12",
        "License :: OSI Approved :: Apache Software License",
        "Operating System :: OS Independent",
    ],
    packages=find_packages(exclude=["dagster_k8s_tests*"]),
    python_requires=">=3.8,<3.13",
    install_requires=[
<<<<<<< HEAD
        "dagster==1.6.11",
=======
        "dagster==1.6.13",
>>>>>>> eb9c8d18
        "kubernetes",
        # exclude a google-auth release that added an overly restrictive urllib3 pin that confuses dependency resolvers
        "google-auth!=2.23.1",
    ],
    zip_safe=False,
)<|MERGE_RESOLUTION|>--- conflicted
+++ resolved
@@ -35,11 +35,7 @@
     packages=find_packages(exclude=["dagster_k8s_tests*"]),
     python_requires=">=3.8,<3.13",
     install_requires=[
-<<<<<<< HEAD
-        "dagster==1.6.11",
-=======
         "dagster==1.6.13",
->>>>>>> eb9c8d18
         "kubernetes",
         # exclude a google-auth release that added an overly restrictive urllib3 pin that confuses dependency resolvers
         "google-auth!=2.23.1",
