from pathlib import Path
from typing import Dict

from setuptools import find_packages, setup


def get_version() -> str:
    version: Dict[str, str] = {}
    with open(Path(__file__).parent / "dagster_airbyte/version.py", encoding="utf8") as fp:
        exec(fp.read(), version)

    return version["__version__"]


ver = get_version()
# dont pin dev installs to avoid pip dep resolver issues
pin = "" if ver == "1!0+dev" else f"=={ver}"
setup(
    name="dagster-airbyte",
    version=ver,
    author="Dagster Labs",
    author_email="hello@dagsterlabs.com",
    license="Apache-2.0",
    description="Package for integrating Airbyte with Dagster.",
    url=(
        "https://github.com/dagster-io/dagster/tree/master/python_modules/libraries/dagster-airbyte"
    ),
    classifiers=[
        "Programming Language :: Python :: 3.8",
        "Programming Language :: Python :: 3.9",
        "Programming Language :: Python :: 3.10",
        "Programming Language :: Python :: 3.11",
        "Programming Language :: Python :: 3.12",
        "License :: OSI Approved :: Apache Software License",
        "Operating System :: OS Independent",
    ],
    packages=find_packages(exclude=["dagster_airbyte_tests*"]),
    python_requires=">=3.8,<3.13",
    install_requires=[
<<<<<<< HEAD
        "dagster==1.6.11",
=======
        "dagster==1.6.13",
>>>>>>> eb9c8d18
        "requests",
    ],
    zip_safe=False,
    entry_points={
        "console_scripts": [
            "dagster-airbyte = dagster_airbyte.cli:main",
        ]
    },
    extras_require={
        "test": [
            "requests-mock",
        ],
        "managed": [
<<<<<<< HEAD
            "dagster-managed-elements==0.22.11",
=======
            "dagster-managed-elements==0.22.13",
>>>>>>> eb9c8d18
        ],
    },
)<|MERGE_RESOLUTION|>--- conflicted
+++ resolved
@@ -37,11 +37,7 @@
     packages=find_packages(exclude=["dagster_airbyte_tests*"]),
     python_requires=">=3.8,<3.13",
     install_requires=[
-<<<<<<< HEAD
-        "dagster==1.6.11",
-=======
         "dagster==1.6.13",
->>>>>>> eb9c8d18
         "requests",
     ],
     zip_safe=False,
@@ -55,11 +51,7 @@
             "requests-mock",
         ],
         "managed": [
-<<<<<<< HEAD
-            "dagster-managed-elements==0.22.11",
-=======
             "dagster-managed-elements==0.22.13",
->>>>>>> eb9c8d18
         ],
     },
 )