from pathlib import Path
from typing import Dict

from setuptools import find_packages, setup


def get_version() -> str:
    version: Dict[str, str] = {}
    with open(Path(__file__).parent / "dagster_airflow/version.py", encoding="utf8") as fp:
        exec(fp.read(), version)

    return version["__version__"]


ver = get_version()
# dont pin dev installs to avoid pip dep resolver issues
pin = "" if ver == "1!0+dev" else f"=={ver}"
setup(
    name="dagster-airflow",
    version=ver,
    author="Dagster Labs",
    author_email="hello@dagsterlabs.com",
    license="Apache-2.0",
    description="Airflow plugin for Dagster",
    url="https://github.com/dagster-io/dagster",
    classifiers=[
        "Programming Language :: Python :: 3.8",
        "Programming Language :: Python :: 3.9",
        "License :: OSI Approved :: Apache Software License",
        "Operating System :: OS Independent",
    ],
    packages=find_packages(exclude=["dagster_airflow_tests*"]),
    python_requires=">=3.8,<3.13",
    install_requires=[
<<<<<<< HEAD
        "dagster==1.6.11",
=======
        "dagster==1.6.13",
>>>>>>> eb9c8d18
        "docker>=5.0.3,<6.0.0",
        "urllib3<2",  # docker version pinned above requires this but has no pin
        "lazy_object_proxy",
    ],
    project_urls={
        # airflow will embed a link this in the providers page UI
        "project-url/documentation": "https://docs.dagster.io",
    },
    extras_require={
        "kubernetes": ["kubernetes>=3.0.0", "cryptography>=2.0.0"],
        "test_airflow_2": [
            "apache-airflow>=2.0.0,<2.8",
            "boto3>=1.26.7",
            # Flask-session 0.6 is incompatible with certain airflow-provided test
            # utilities.
            "flask-session<0.6.0",
            "kubernetes>=10.0.1",
            "apache-airflow-providers-docker>=3.2.0,<4",
            "apache-airflow-providers-apache-spark",
            # Logging messages are set to debug starting 4.1.1
            "apache-airflow-providers-http<4.1.1",
            "connexion<3.0.0",  # https://github.com/apache/airflow/issues/35234
        ],
        "test_airflow_1": [
            "apache-airflow>=1.0.0,<2.0.0",
            "boto3>=1.26.7",
            "kubernetes>=10.0.1",
            # pinned based on certain incompatible versions of Jinja2, which is itself pinned
            # by apache-airflow==1.10.10
            "markupsafe<=2.0.1",
            # New WTForms release breaks the version of airflow used by tests
            "WTForms<3.0.0",
            # https://github.com/dagster-io/dagster/issues/3858
            "sqlalchemy>=1.0,<1.4.0",
            "marshmallow-sqlalchemy<0.26.0",
            "connexion<3.0.0",  # https://github.com/apache/airflow/issues/35234
        ],
        "test": [
            "connexion<3.0.0",  # https://github.com/apache/airflow/issues/35234
        ],
    },
    entry_points={
        # airflow 1.0/2.0 plugin format
        "airflow.plugins": ["dagster_airflow = dagster_airflow.__init__:DagsterAirflowPlugin"],
        # airflow 2.0 provider format
        "apache_airflow_provider": ["provider_info=dagster_airflow.__init__:get_provider_info"],
    },
)<|MERGE_RESOLUTION|>--- conflicted
+++ resolved
@@ -32,11 +32,7 @@
     packages=find_packages(exclude=["dagster_airflow_tests*"]),
     python_requires=">=3.8,<3.13",
     install_requires=[
-<<<<<<< HEAD
-        "dagster==1.6.11",
-=======
         "dagster==1.6.13",
->>>>>>> eb9c8d18
         "docker>=5.0.3,<6.0.0",
         "urllib3<2",  # docker version pinned above requires this but has no pin
         "lazy_object_proxy",
