--- conflicted
+++ resolved
@@ -40,10 +40,6 @@
     },
     include_package_data=True,
     python_requires=">=3.8,<3.13",
-<<<<<<< HEAD
-    install_requires=["dagster==1.6.11", "psycopg2-binary"],
-=======
     install_requires=["dagster==1.6.13", "psycopg2-binary"],
->>>>>>> eb9c8d18
     zip_safe=False,
 )