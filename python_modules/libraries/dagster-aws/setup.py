from pathlib import Path
from typing import Dict

from setuptools import find_packages, setup


def get_version() -> str:
    version: Dict[str, str] = {}
    with open(Path(__file__).parent / "dagster_aws/version.py", encoding="utf8") as fp:
        exec(fp.read(), version)

    return version["__version__"]


ver = get_version()
# dont pin dev installs to avoid pip dep resolver issues
pin = "" if ver == "1!0+dev" else f"=={ver}"
setup(
    name="dagster-aws",
    version=ver,
    author="Dagster Labs",
    author_email="hello@dagsterlabs.com",
    license="Apache-2.0",
    description="Package for AWS-specific Dagster framework solid and resource components.",
    url="https://github.com/dagster-io/dagster/tree/master/python_modules/libraries/dagster-aws",
    classifiers=[
        "Programming Language :: Python :: 3.8",
        "Programming Language :: Python :: 3.9",
        "Programming Language :: Python :: 3.10",
        "Programming Language :: Python :: 3.11",
        "Programming Language :: Python :: 3.12",
        "License :: OSI Approved :: Apache Software License",
        "Operating System :: OS Independent",
    ],
    packages=find_packages(exclude=["dagster_aws_tests*"]),
    include_package_data=True,
    python_requires=">=3.8,<3.13",
    install_requires=[
        "boto3",
<<<<<<< HEAD
        "dagster==1.6.11",
=======
        "dagster==1.6.13",
>>>>>>> eb9c8d18
        "packaging",
        "requests",
    ],
    extras_require={
        "redshift": ["psycopg2-binary"],
        "pyspark": ["dagster-pyspark"],
        "test": [
            "botocore!=1.32.1",
            "moto[s3,server]>=2.2.8,<5.0",
            "requests-mock",
            "xmltodict==0.12.0",  # pinned until moto>=3.1.9 (https://github.com/spulec/moto/issues/5112)
        ],
    },
    zip_safe=False,
)<|MERGE_RESOLUTION|>--- conflicted
+++ resolved
@@ -37,11 +37,7 @@
     python_requires=">=3.8,<3.13",
     install_requires=[
         "boto3",
-<<<<<<< HEAD
-        "dagster==1.6.11",
-=======
         "dagster==1.6.13",
->>>>>>> eb9c8d18
         "packaging",
         "requests",
     ],
