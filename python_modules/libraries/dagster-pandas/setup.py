--- conflicted
+++ resolved
@@ -47,9 +47,5 @@
     packages=find_packages(exclude=["dagster_pandas_tests*"]),
     include_package_data=True,
     python_requires=">=3.8,<3.13",
-<<<<<<< HEAD
-    install_requires=["dagster==1.6.11", "pandas"],
-=======
     install_requires=["dagster==1.6.13", "pandas"],
->>>>>>> eb9c8d18
 )