--- conflicted
+++ resolved
@@ -35,11 +35,7 @@
     packages=find_packages(exclude=["dagster_pandera_tests*"]),
     include_package_data=True,
     python_requires=">=3.8,<3.13",
-<<<<<<< HEAD
-    install_requires=["dagster==1.6.11", "pandas", "pandera>=0.14.2"],
-=======
     install_requires=["dagster==1.6.13", "pandas", "pandera>=0.14.2"],
->>>>>>> eb9c8d18
     extras_require={
         "test": [
             "pytest",
