--- conflicted
+++ resolved
@@ -36,11 +36,7 @@
     packages=find_packages(exclude=["dagster_polars_tests*"]),
     python_requires=">=3.8,<3.13",
     install_requires=[
-<<<<<<< HEAD
-        "dagster==1.6.11",
-=======
         "dagster==1.6.13",
->>>>>>> eb9c8d18
         "polars>=0.20.0",
         "pyarrow>=8.0.0",
         "typing-extensions>=4.7.0",
