--- conflicted
+++ resolved
@@ -34,11 +34,7 @@
     ],
     packages=find_packages(exclude=["dagster_embedded_elt_tests*"]),
     python_requires=">=3.8,<3.13",
-<<<<<<< HEAD
-    install_requires=["dagster==1.6.11", "sling>=1.1.5"],
-=======
     install_requires=["dagster==1.6.13", "sling>=1.1.5"],
->>>>>>> eb9c8d18
     zip_safe=False,
     extras_require={},
 )