--- conflicted
+++ resolved
@@ -35,11 +35,7 @@
     packages=find_packages(exclude=["dagster_github_tests*"]),
     python_requires=">=3.8,<3.13",
     install_requires=[
-<<<<<<< HEAD
-        "dagster==1.6.11",
-=======
         "dagster==1.6.13",
->>>>>>> eb9c8d18
         # Using a Github app requires signing your own JWT :(
         # https://developer.github.com/apps/building-github-apps/authenticating-with-github-apps/
         "pyjwt[crypto]",
