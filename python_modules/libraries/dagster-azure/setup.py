from pathlib import Path
from typing import Dict

from setuptools import find_packages, setup


def get_version() -> str:
    version: Dict[str, str] = {}
    with open(Path(__file__).parent / "dagster_azure/version.py", encoding="utf8") as fp:
        exec(fp.read(), version)

    return version["__version__"]


ver = get_version()
# dont pin dev installs to avoid pip dep resolver issues
pin = "" if ver == "1!0+dev" else f"=={ver}"
setup(
    name="dagster-azure",
    version=ver,
    author="Dagster Labs",
    author_email="hello@dagsterlabs.com",
    license="Apache-2.0",
    description="Package for Azure-specific Dagster framework op and resource components.",
    url="https://github.com/dagster-io/dagster/tree/master/python_modules/libraries/dagster-azure",
    classifiers=[
        "Programming Language :: Python :: 3.8",
        "Programming Language :: Python :: 3.9",
        "Programming Language :: Python :: 3.10",
        "Programming Language :: Python :: 3.11",
        "Programming Language :: Python :: 3.12",
        "License :: OSI Approved :: Apache Software License",
        "Operating System :: OS Independent",
    ],
    packages=find_packages(exclude=["dagster_azure_tests*"]),
    include_package_data=True,
    python_requires=">=3.8,<3.13",
    install_requires=[
        "azure-core<2.0.0,>=1.7.0",
        "azure-identity<2.0.0,>=1.7.0",
        "azure-storage-blob<13.0.0,>=12.5.0",
        "azure-storage-file-datalake<13.0.0,>=12.5",
<<<<<<< HEAD
        "dagster==1.6.11",
=======
        "dagster==1.6.13",
>>>>>>> eb9c8d18
    ],
    entry_points={"console_scripts": ["dagster-azure = dagster_azure.cli.cli:main"]},
    zip_safe=False,
)<|MERGE_RESOLUTION|>--- conflicted
+++ resolved
@@ -40,11 +40,7 @@
         "azure-identity<2.0.0,>=1.7.0",
         "azure-storage-blob<13.0.0,>=12.5.0",
         "azure-storage-file-datalake<13.0.0,>=12.5",
-<<<<<<< HEAD
-        "dagster==1.6.11",
-=======
         "dagster==1.6.13",
->>>>>>> eb9c8d18
     ],
     entry_points={"console_scripts": ["dagster-azure = dagster_azure.cli.cli:main"]},
     zip_safe=False,
