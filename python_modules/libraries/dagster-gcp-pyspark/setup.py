--- conflicted
+++ resolved
@@ -36,13 +36,8 @@
     packages=find_packages(exclude=["dagster_gcp_pyspark_tests*"]),
     python_requires=">=3.8,<3.13",
     install_requires=[
-<<<<<<< HEAD
-        "dagster==1.6.11",
-        "dagster-gcp==0.22.11",
-=======
         "dagster==1.6.13",
         "dagster-gcp==0.22.13",
->>>>>>> eb9c8d18
         "pyspark",
     ],
     extras_require={"test": ["pandas-gbq"]},
