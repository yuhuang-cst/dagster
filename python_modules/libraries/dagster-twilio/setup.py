--- conflicted
+++ resolved
@@ -34,10 +34,6 @@
     ],
     packages=find_packages(exclude=["dagster_twilio_tests*"]),
     python_requires=">=3.8,<3.13",
-<<<<<<< HEAD
-    install_requires=["dagster==1.6.11", "twilio"],
-=======
     install_requires=["dagster==1.6.13", "twilio"],
->>>>>>> eb9c8d18
     zip_safe=False,
 )